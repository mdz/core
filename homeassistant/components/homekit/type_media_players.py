--- conflicted
+++ resolved
@@ -37,11 +37,7 @@
     STATE_STANDBY,
     STATE_UNKNOWN,
 )
-<<<<<<< HEAD
 from homeassistant.core import CALLBACK_TYPE, callback
-=======
-from homeassistant.core import callback
->>>>>>> 8cd90548
 
 from .accessories import TYPES, HomeAccessory
 from .const import (
@@ -402,22 +398,6 @@
     def set_remote_key(self, value):
         """Send remote key value if call came from HomeKit."""
         _LOGGER.debug("%s: Set remote key to %s", self.entity_id, value)
-<<<<<<< HEAD
-        for update_callback in self._remote_key_listeners:
-            update_callback(value)
-
-        service = MEDIA_PLAYER_KEYS.get(value)
-        if service:
-            # Handle Play Pause
-            if service == SERVICE_MEDIA_PLAY_PAUSE:
-                state = self.hass.states.get(self.entity_id).state
-                if state in (STATE_PLAYING, STATE_PAUSED):
-                    service = (
-                        SERVICE_MEDIA_PLAY
-                        if state == STATE_PAUSED
-                        else SERVICE_MEDIA_PAUSE
-                    )
-=======
         key_name = MEDIA_PLAYER_KEYS.get(value)
         if key_name is None:
             _LOGGER.warning("%s: Unhandled key press for %s", self.entity_id, value)
@@ -432,7 +412,6 @@
                 )
             else:
                 service = SERVICE_MEDIA_PLAY_PAUSE
->>>>>>> 8cd90548
             params = {ATTR_ENTITY_ID: self.entity_id}
             self.call_service(DOMAIN, service, params)
         else:
