--- conflicted
+++ resolved
@@ -47,11 +47,8 @@
         """Return the current speed percentage."""
         if self._device["fan_speed"] is None:
             return None
-<<<<<<< HEAD
-=======
         if self._device["fan_speed"] == FAN_OFF:
             return 0
->>>>>>> c0af0eaa
         return ordered_list_item_to_percentage(
             ORDERED_NAMED_FAN_SPEEDS, self._device["fan_speed"]
         )
