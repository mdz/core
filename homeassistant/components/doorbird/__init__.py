"""Support for DoorBird devices."""
import asyncio
import logging
import urllib
from urllib.error import HTTPError

from aiohttp import web
from doorbirdpy import DoorBird
import voluptuous as vol

from homeassistant.components.http import HomeAssistantView
from homeassistant.config_entries import SOURCE_IMPORT, ConfigEntry
from homeassistant.const import (
    ATTR_ENTITY_ID,
    CONF_DEVICES,
    CONF_HOST,
    CONF_NAME,
    CONF_PASSWORD,
    CONF_TOKEN,
    CONF_USERNAME,
    HTTP_OK,
    HTTP_UNAUTHORIZED,
)
from homeassistant.core import HomeAssistant, callback
from homeassistant.exceptions import ConfigEntryNotReady
import homeassistant.helpers.config_validation as cv
from homeassistant.helpers.network import get_url
from homeassistant.util import dt as dt_util, slugify

from .const import (
    CONF_EVENTS,
    DOMAIN,
    DOOR_STATION,
    DOOR_STATION_EVENT_ENTITY_IDS,
    DOOR_STATION_INFO,
    PLATFORMS,
    UNDO_UPDATE_LISTENER,
)
from .util import get_doorstation_by_token

_LOGGER = logging.getLogger(__name__)

API_URL = f"/api/{DOMAIN}"

CONF_CUSTOM_URL = "hass_url_override"

RESET_DEVICE_FAVORITES = "doorbird_reset_favorites"

DEVICE_SCHEMA = vol.Schema(
    {
        vol.Required(CONF_HOST): cv.string,
        vol.Required(CONF_USERNAME): cv.string,
        vol.Required(CONF_PASSWORD): cv.string,
        vol.Required(CONF_TOKEN): cv.string,
        vol.Optional(CONF_EVENTS, default=[]): vol.All(cv.ensure_list, [cv.string]),
        vol.Optional(CONF_CUSTOM_URL): cv.string,
        vol.Optional(CONF_NAME): cv.string,
    }
)

CONFIG_SCHEMA = vol.Schema(
    vol.All(
        cv.deprecated(DOMAIN),
        {
            DOMAIN: vol.Schema(
                {vol.Required(CONF_DEVICES): vol.All(cv.ensure_list, [DEVICE_SCHEMA])}
            )
        },
    ),
    extra=vol.ALLOW_EXTRA,
)


async def async_setup(hass: HomeAssistant, config: dict):
    """Set up the DoorBird component."""
    hass.data.setdefault(DOMAIN, {})

    # Provide an endpoint for the doorstations to call to trigger events
    hass.http.register_view(DoorBirdRequestView)

    if DOMAIN in config and CONF_DEVICES in config[DOMAIN]:
        for index, doorstation_config in enumerate(config[DOMAIN][CONF_DEVICES]):
            if CONF_NAME not in doorstation_config:
                doorstation_config[CONF_NAME] = f"DoorBird {index + 1}"

            hass.async_create_task(
                hass.config_entries.flow.async_init(
                    DOMAIN, context={"source": SOURCE_IMPORT}, data=doorstation_config
                )
            )

    def _reset_device_favorites_handler(event):
        """Handle clearing favorites on device."""
        token = event.data.get("token")

        if token is None:
            return

        doorstation = get_doorstation_by_token(hass, token)

        if doorstation is None:
            _LOGGER.error("Device not found for provided token")
            return

        # Clear webhooks
        favorites = doorstation.device.favorites()

        for favorite_type in favorites:
            for favorite_id in favorites[favorite_type]:
                doorstation.device.delete_favorite(favorite_type, favorite_id)

    hass.bus.async_listen(RESET_DEVICE_FAVORITES, _reset_device_favorites_handler)

    return True


async def async_setup_entry(hass: HomeAssistant, entry: ConfigEntry):
    """Set up DoorBird from a config entry."""

    _async_import_options_from_data_if_missing(hass, entry)

    doorstation_config = entry.data
    doorstation_options = entry.options
    config_entry_id = entry.entry_id

    device_ip = doorstation_config[CONF_HOST]
    username = doorstation_config[CONF_USERNAME]
    password = doorstation_config[CONF_PASSWORD]

    device = DoorBird(device_ip, username, password)
    try:
        status, info = await hass.async_add_executor_job(_init_doorbird_device, device)
    except urllib.error.HTTPError as err:
        if err.code == HTTP_UNAUTHORIZED:
            _LOGGER.error(
                "Authorization rejected by DoorBird for %s@%s", username, device_ip
            )
            return False
        raise ConfigEntryNotReady from err
    except OSError as oserr:
        _LOGGER.error("Failed to setup doorbird at %s: %s", device_ip, oserr)
        raise ConfigEntryNotReady from oserr

    if not status[0]:
        _LOGGER.error(
            "Could not connect to DoorBird as %s@%s: Error %s",
            username,
            device_ip,
            str(status[1]),
        )
        raise ConfigEntryNotReady

    token = doorstation_config.get(CONF_TOKEN, config_entry_id)
    custom_url = doorstation_config.get(CONF_CUSTOM_URL)
    name = doorstation_config.get(CONF_NAME)
    events = doorstation_options.get(CONF_EVENTS, [])
    doorstation = ConfiguredDoorBird(device, name, custom_url, token)
    doorstation.update_events(events)
    # Subscribe to doorbell or motion events
    if not await _async_register_events(hass, doorstation):
        raise ConfigEntryNotReady

    undo_listener = entry.add_update_listener(_update_listener)

    hass.data[DOMAIN][config_entry_id] = {
        DOOR_STATION: doorstation,
        DOOR_STATION_INFO: info,
        UNDO_UPDATE_LISTENER: undo_listener,
    }

<<<<<<< HEAD
    for component in PLATFORMS:
=======
    for platform in PLATFORMS:
>>>>>>> c0af0eaa
        hass.async_create_task(
            hass.config_entries.async_forward_entry_setup(entry, platform)
        )

    return True


def _init_doorbird_device(device):
    return device.ready(), device.info()


async def async_unload_entry(hass: HomeAssistant, entry: ConfigEntry):
    """Unload a config entry."""

    hass.data[DOMAIN][entry.entry_id][UNDO_UPDATE_LISTENER]()

    unload_ok = all(
        await asyncio.gather(
            *[
                hass.config_entries.async_forward_entry_unload(entry, platform)
                for platform in PLATFORMS
            ]
        )
    )
    if unload_ok:
        hass.data[DOMAIN].pop(entry.entry_id)

    return unload_ok


async def _async_register_events(hass, doorstation):
    try:
        await hass.async_add_executor_job(doorstation.register_events, hass)
    except HTTPError:
        hass.components.persistent_notification.async_create(
            "Doorbird configuration failed.  Please verify that API "
            "Operator permission is enabled for the Doorbird user. "
            "A restart will be required once permissions have been "
            "verified.",
            title="Doorbird Configuration Failure",
            notification_id="doorbird_schedule_error",
        )
        return False

    return True


async def _update_listener(hass: HomeAssistant, entry: ConfigEntry):
    """Handle options update."""
    config_entry_id = entry.entry_id
    doorstation = hass.data[DOMAIN][config_entry_id][DOOR_STATION]
    doorstation.update_events(entry.options[CONF_EVENTS])
    # Subscribe to doorbell or motion events
    await _async_register_events(hass, doorstation)


@callback
def _async_import_options_from_data_if_missing(hass: HomeAssistant, entry: ConfigEntry):
    options = dict(entry.options)
    modified = False
    for importable_option in [CONF_EVENTS]:
        if importable_option not in entry.options and importable_option in entry.data:
            options[importable_option] = entry.data[importable_option]
            modified = True

    if modified:
        hass.config_entries.async_update_entry(entry, options=options)


class ConfiguredDoorBird:
    """Attach additional information to pass along with configured device."""

    def __init__(self, device, name, custom_url, token):
        """Initialize configured device."""
        self._name = name
        self._device = device
        self._custom_url = custom_url
        self.events = None
        self.doorstation_events = None
        self._token = token

    def update_events(self, events):
        """Update the doorbird events."""
        self.events = events
        self.doorstation_events = [self._get_event_name(event) for event in self.events]

    @property
    def name(self):
        """Get custom device name."""
        return self._name

    @property
    def device(self):
        """Get the configured device."""
        return self._device

    @property
    def custom_url(self):
        """Get custom url for device."""
        return self._custom_url

    @property
    def token(self):
        """Get token for device."""
        return self._token

    def register_events(self, hass):
        """Register events on device."""
        # Get the URL of this server
        hass_url = get_url(hass)

        # Override url if another is specified in the configuration
        if self.custom_url is not None:
            hass_url = self.custom_url

        for event in self.doorstation_events:
            self._register_event(hass_url, event)

            _LOGGER.info("Successfully registered URL for %s on %s", event, self.name)

    @property
    def slug(self):
        """Get device slug."""
        return slugify(self._name)

    def _get_event_name(self, event):
        return f"{self.slug}_{event}"

    def _register_event(self, hass_url, event):
        """Add a schedule entry in the device for a sensor."""
        url = f"{hass_url}{API_URL}/{event}?token={self._token}"

        # Register HA URL as webhook if not already, then get the ID
        if not self.webhook_is_registered(url):
            self.device.change_favorite("http", f"Home Assistant ({event})", url)

        fav_id = self.get_webhook_id(url)

        if not fav_id:
            _LOGGER.warning(
                'Could not find favorite for URL "%s". ' 'Skipping sensor "%s"',
                url,
                event,
            )
            return

    def webhook_is_registered(self, url, favs=None) -> bool:
        """Return whether the given URL is registered as a device favorite."""
        return self.get_webhook_id(url, favs) is not None

    def get_webhook_id(self, url, favs=None) -> str or None:
        """
        Return the device favorite ID for the given URL.

        The favorite must exist or there will be problems.
        """
        favs = favs if favs else self.device.favorites()

        if "http" not in favs:
            return None

        for fav_id in favs["http"]:
            if favs["http"][fav_id]["value"] == url:
                return fav_id

        return None

    def get_event_data(self):
        """Get data to pass along with HA event."""
        return {
            "timestamp": dt_util.utcnow().isoformat(),
            "live_video_url": self._device.live_video_url,
            "live_image_url": self._device.live_image_url,
            "rtsp_live_video_url": self._device.rtsp_live_video_url,
            "html5_viewer_url": self._device.html5_viewer_url,
        }


class DoorBirdRequestView(HomeAssistantView):
    """Provide a page for the device to call."""

    requires_auth = False
    url = API_URL
    name = API_URL[1:].replace("/", ":")
    extra_urls = [API_URL + "/{event}"]

    async def get(self, request, event):
        """Respond to requests from the device."""
        hass = request.app["hass"]

        token = request.query.get("token")

        device = get_doorstation_by_token(hass, token)

        if device is None:
            return web.Response(
                status=HTTP_UNAUTHORIZED, text="Invalid token provided."
            )

        if device:
            event_data = device.get_event_data()
        else:
            event_data = {}

        if event == "clear":
            hass.bus.async_fire(RESET_DEVICE_FAVORITES, {"token": token})

            message = f"HTTP Favorites cleared for {device.slug}"
            return web.Response(status=HTTP_OK, text=message)

        event_data[ATTR_ENTITY_ID] = hass.data[DOMAIN][
            DOOR_STATION_EVENT_ENTITY_IDS
        ].get(event)

        hass.bus.async_fire(f"{DOMAIN}_{event}", event_data)

        return web.Response(status=HTTP_OK, text="OK")<|MERGE_RESOLUTION|>--- conflicted
+++ resolved
@@ -168,11 +168,7 @@
         UNDO_UPDATE_LISTENER: undo_listener,
     }
 
-<<<<<<< HEAD
-    for component in PLATFORMS:
-=======
     for platform in PLATFORMS:
->>>>>>> c0af0eaa
         hass.async_create_task(
             hass.config_entries.async_forward_entry_setup(entry, platform)
         )
