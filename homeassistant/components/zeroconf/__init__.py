"""Support for exposing Home Assistant via Zeroconf."""
import asyncio
import ipaddress
import logging
import socket

import voluptuous as vol
from zeroconf import (
    DNSPointer,
    DNSRecord,
    InterfaceChoice,
    NonUniqueNameException,
    ServiceBrowser,
    ServiceInfo,
    ServiceStateChange,
    Zeroconf,
)

from homeassistant import util
from homeassistant.const import (
    ATTR_NAME,
    EVENT_HOMEASSISTANT_START,
    EVENT_HOMEASSISTANT_STOP,
    __version__,
)
from homeassistant.generated.zeroconf import HOMEKIT, ZEROCONF
import homeassistant.helpers.config_validation as cv
from homeassistant.helpers.network import NoURLAvailableError, get_url
from homeassistant.helpers.singleton import singleton

_LOGGER = logging.getLogger(__name__)

DOMAIN = "zeroconf"

ATTR_HOST = "host"
ATTR_PORT = "port"
ATTR_HOSTNAME = "hostname"
ATTR_TYPE = "type"
ATTR_PROPERTIES = "properties"

ZEROCONF_TYPE = "_home-assistant._tcp.local."
HOMEKIT_TYPE = "_hap._tcp.local."

CONF_DEFAULT_INTERFACE = "default_interface"
DEFAULT_DEFAULT_INTERFACE = False

HOMEKIT_PROPERTIES = "properties"
HOMEKIT_PAIRED_STATUS_FLAG = "sf"
HOMEKIT_MODEL = "md"

CONFIG_SCHEMA = vol.Schema(
    {
        DOMAIN: vol.Schema(
            {
                vol.Optional(
                    CONF_DEFAULT_INTERFACE, default=DEFAULT_DEFAULT_INTERFACE
                ): cv.boolean
            }
        )
    },
    extra=vol.ALLOW_EXTRA,
)


@singleton(DOMAIN)
async def async_get_instance(hass):
    """Zeroconf instance to be shared with other integrations that use it."""
    return await hass.async_add_executor_job(_get_instance, hass)


def _get_instance(hass, default_interface=False):
    """Create an instance."""
    args = [InterfaceChoice.Default] if default_interface else []
    zeroconf = HaZeroconf(*args)

    def stop_zeroconf(_):
        """Stop Zeroconf."""
        zeroconf.ha_close()

    hass.bus.listen_once(EVENT_HOMEASSISTANT_STOP, stop_zeroconf)

    return zeroconf


class HaServiceBrowser(ServiceBrowser):
    """ServiceBrowser that only consumes DNSPointer records."""

    def update_record(self, zc: "Zeroconf", now: float, record: DNSRecord) -> None:
        """Pre-Filter update_record to DNSPointers for the configured type."""

        #
        # Each ServerBrowser currently runs in its own thread which
        # processes every A or AAAA record update per instance.
        #
        # As the list of zeroconf names we watch for grows, each additional
        # ServiceBrowser would process all the A and AAAA updates on the network.
        #
        # To avoid overwhemling the system we pre-filter here and only process
        # DNSPointers for the configured record name (type)
        #
        if record.name not in self.types or not isinstance(record, DNSPointer):
            return
        super().update_record(zc, now, record)


class HaZeroconf(Zeroconf):
    """Zeroconf that cannot be closed."""

    def close(self):
        """Fake method to avoid integrations closing it."""

    ha_close = Zeroconf.close


def setup(hass, config):
    """Set up Zeroconf and make Home Assistant discoverable."""
    zeroconf = hass.data[DOMAIN] = _get_instance(
        hass, config.get(DOMAIN, {}).get(CONF_DEFAULT_INTERFACE)
    )

    # Get instance UUID
    uuid = asyncio.run_coroutine_threadsafe(
        hass.helpers.instance_id.async_get(), hass.loop
    ).result()

    params = {
        "location_name": hass.config.location_name,
        "uuid": uuid,
        "version": __version__,
        "external_url": None,
        "internal_url": None,
        # Old base URL, for backward compatibility
        "base_url": None,
        # Always needs authentication
        "requires_api_password": True,
    }

    # Get instance URL's
    try:
        params["external_url"] = get_url(hass, allow_internal=False)
    except NoURLAvailableError:
        pass

    try:
        params["internal_url"] = get_url(hass, allow_external=False)
    except NoURLAvailableError:
        pass

    # Set old base URL based on external or internal
    params["base_url"] = params["external_url"] or params["internal_url"]

    host_ip = util.get_local_ip()

    try:
        host_ip_pton = socket.inet_pton(socket.AF_INET, host_ip)
    except OSError:
        host_ip_pton = socket.inet_pton(socket.AF_INET6, host_ip)

    info = ServiceInfo(
        ZEROCONF_TYPE,
        name=f"{hass.config.location_name}.{ZEROCONF_TYPE}",
        server=f"{uuid}.local.",
        addresses=[host_ip_pton],
        port=hass.http.server_port,
        properties=params,
    )

    def zeroconf_hass_start(_event):
        """Expose Home Assistant on zeroconf when it starts.

        Wait till started or otherwise HTTP is not up and running.
        """
        _LOGGER.info("Starting Zeroconf broadcast")
        try:
            zeroconf.register_service(info)
        except NonUniqueNameException:
            _LOGGER.error(
                "Home Assistant instance with identical name present in the local network"
            )

    hass.bus.listen_once(EVENT_HOMEASSISTANT_START, zeroconf_hass_start)

    def service_update(zeroconf, service_type, name, state_change):
        """Service state changed."""
        if state_change != ServiceStateChange.Added:
            return

        service_info = zeroconf.get_service_info(service_type, name)
        if not service_info:
<<<<<<< HEAD
=======
            # Prevent the browser thread from collapsing as
            # service_info can be None
>>>>>>> b4753481
            return

        info = info_from_service(service_info)
        _LOGGER.debug("Discovered new device %s %s", name, info)

        # If we can handle it as a HomeKit discovery, we do that here.
        if service_type == HOMEKIT_TYPE:
            handle_homekit(hass, info)
            # Continue on here as homekit_controller
            # still needs to get updates on devices
            # so it can see when the 'c#' field is updated.
            #
            # We only send updates to homekit_controller
            # if the device is already paired in order to avoid
            # offering a second discovery for the same device
            if (
                HOMEKIT_PROPERTIES in info
                and HOMEKIT_PAIRED_STATUS_FLAG in info[HOMEKIT_PROPERTIES]
            ):
                try:
                    # 0 means paired and not discoverable by iOS clients)
                    if int(info[HOMEKIT_PROPERTIES][HOMEKIT_PAIRED_STATUS_FLAG]):
                        return
                except ValueError:
                    # HomeKit pairing status unknown
                    # likely bad homekit data
                    return

        for domain in ZEROCONF[service_type]:
            hass.add_job(
                hass.config_entries.flow.async_init(
                    domain, context={"source": DOMAIN}, data=info
                )
            )

    types = list(ZEROCONF.keys())

    if HOMEKIT_TYPE not in ZEROCONF:
        types.append(HOMEKIT_TYPE)

    HaServiceBrowser(zeroconf, types, handlers=[service_update])

    return True


def handle_homekit(hass, info) -> bool:
    """Handle a HomeKit discovery.

    Return if discovery was forwarded.
    """
    model = None
    props = info.get(HOMEKIT_PROPERTIES, {})

    for key in props:
        if key.lower() == HOMEKIT_MODEL:
            model = props[key]
            break

    if model is None:
        return False

    for test_model in HOMEKIT:
        if (
            model != test_model
            and not model.startswith(f"{test_model} ")
            and not model.startswith(f"{test_model}-")
        ):
            continue

        hass.add_job(
            hass.config_entries.flow.async_init(
                HOMEKIT[test_model], context={"source": "homekit"}, data=info
            )
        )
        return True

    return False


def info_from_service(service):
    """Return prepared info from mDNS entries."""
    properties = {"_raw": {}}

    for key, value in service.properties.items():
        # See https://ietf.org/rfc/rfc6763.html#section-6.4 and
        # https://ietf.org/rfc/rfc6763.html#section-6.5 for expected encodings
        # for property keys and values
        try:
            key = key.decode("ascii")
        except UnicodeDecodeError:
            _LOGGER.debug(
                "Ignoring invalid key provided by [%s]: %s", service.name, key
            )
            continue

        properties["_raw"][key] = value

        try:
            if isinstance(value, bytes):
                properties[key] = value.decode("utf-8")
        except UnicodeDecodeError:
            pass

    address = service.addresses[0]

    info = {
        ATTR_HOST: str(ipaddress.ip_address(address)),
        ATTR_PORT: service.port,
        ATTR_HOSTNAME: service.server,
        ATTR_TYPE: service.type,
        ATTR_NAME: service.name,
        ATTR_PROPERTIES: properties,
    }

    return info<|MERGE_RESOLUTION|>--- conflicted
+++ resolved
@@ -187,11 +187,8 @@
 
         service_info = zeroconf.get_service_info(service_type, name)
         if not service_info:
-<<<<<<< HEAD
-=======
             # Prevent the browser thread from collapsing as
             # service_info can be None
->>>>>>> b4753481
             return
 
         info = info_from_service(service_info)
