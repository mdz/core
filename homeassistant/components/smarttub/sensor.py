"""Platform for sensor integration."""
from datetime import datetime, timedelta
from enum import Enum
import logging

<<<<<<< HEAD
import smarttub
import voluptuous as vol

from homeassistant.helpers import config_validation as cv, entity_platform
=======
from smarttub import SpaReminder
>>>>>>> 2ee5c45a

from .const import DOMAIN, SMARTTUB_CONTROLLER
from .entity import SmartTubEntity, SmartTubStatusSensor

_LOGGER = logging.getLogger(__name__)

# the desired duration, in hours, of the cycle
ATTR_DURATION = "duration"
ATTR_CYCLE_LAST_UPDATED = "cycle_last_updated"
ATTR_MODE = "mode"
# the hour of the day at which to start the cycle (0-23)
ATTR_START_HOUR = "start_hour"
# whether the reminder has been snoozed (bool)
ATTR_REMINDER_SNOOZED = "snoozed"

SET_PRIMARY_FILTRATION_SCHEMA = vol.All(
    cv.has_at_least_one_key(ATTR_DURATION, ATTR_START_HOUR),
    cv.make_entity_service_schema(
        {
            vol.Optional(ATTR_DURATION): vol.All(int, vol.Range(min=1, max=24)),
            vol.Optional(ATTR_START_HOUR): vol.All(int, vol.Range(min=0, max=23)),
        },
    ),
)

SET_SECONDARY_FILTRATION_SCHEMA = {
    vol.Required(ATTR_MODE): vol.In(
        {
            mode.name.lower()
            for mode in smarttub.SpaSecondaryFiltrationCycle.SecondaryFiltrationMode
        }
    ),
}


async def async_setup_entry(hass, entry, async_add_entities):
    """Set up sensor entities for the sensors in the tub."""

    controller = hass.data[DOMAIN][entry.entry_id][SMARTTUB_CONTROLLER]

    entities = []
    for spa in controller.spas:
        entities.extend(
            [
                SmartTubSensor(controller.coordinator, spa, "State", "state"),
                SmartTubSensor(
                    controller.coordinator, spa, "Flow Switch", "flow_switch"
                ),
                SmartTubSensor(controller.coordinator, spa, "Ozone", "ozone"),
                SmartTubSensor(controller.coordinator, spa, "UV", "uv"),
                SmartTubSensor(
                    controller.coordinator, spa, "Blowout Cycle", "blowout_cycle"
                ),
                SmartTubSensor(
                    controller.coordinator, spa, "Cleanup Cycle", "cleanup_cycle"
                ),
                SmartTubPrimaryFiltrationCycle(controller.coordinator, spa),
                SmartTubSecondaryFiltrationCycle(controller.coordinator, spa),
            ]
        )
        entities.extend(
            SmartTubReminder(controller.coordinator, spa, reminder)
            for reminder in await spa.get_reminders()
        )

    async_add_entities(entities)

    platform = entity_platform.current_platform.get()

    platform.async_register_entity_service(
        "set_primary_filtration",
        SET_PRIMARY_FILTRATION_SCHEMA,
        "async_set_primary_filtration",
    )

    platform.async_register_entity_service(
        "set_secondary_filtration",
        SET_SECONDARY_FILTRATION_SCHEMA,
        "async_set_secondary_filtration",
    )


class SmartTubSensor(SmartTubStatusSensor):
    """Generic class for SmartTub status sensors."""

    @property
    def state(self) -> str:
        """Return the current state of the sensor."""
        if isinstance(self._state, Enum):
            return self._state.name.lower()
        return self._state.lower()


class SmartTubPrimaryFiltrationCycle(SmartTubStatusSensor):
    """The primary filtration cycle."""

    def __init__(self, coordinator, spa):
        """Initialize the entity."""
        super().__init__(
            coordinator, spa, "Primary Filtration Cycle", "primary_filtration"
        )

    @property
    def state(self) -> str:
        """Return the current state of the sensor."""
        return self._state.status.name.lower()

    @property
    def device_state_attributes(self):
        """Return the state attributes."""
        state = self._state
        return {
            ATTR_DURATION: state.duration,
            ATTR_CYCLE_LAST_UPDATED: state.last_updated.isoformat(),
            ATTR_MODE: state.mode.name.lower(),
            ATTR_START_HOUR: state.start_hour,
        }

    async def async_set_primary_filtration(self, **kwargs):
        """Update primary filtration settings."""
        await self._state.set(
            duration=kwargs.get(ATTR_DURATION),
            start_hour=kwargs.get(ATTR_START_HOUR),
        )


class SmartTubSecondaryFiltrationCycle(SmartTubStatusSensor):
    """The secondary filtration cycle."""

    def __init__(self, coordinator, spa):
        """Initialize the entity."""
        super().__init__(
            coordinator, spa, "Secondary Filtration Cycle", "secondary_filtration"
        )

    @property
    def state(self) -> str:
        """Return the current state of the sensor."""
        return self._state.status.name.lower()

    @property
    def device_state_attributes(self):
        """Return the state attributes."""
        state = self._state
        return {
            ATTR_CYCLE_LAST_UPDATED: state.last_updated.isoformat(),
            ATTR_MODE: state.mode.name.lower(),
        }

<<<<<<< HEAD
    async def async_set_secondary_filtration(self, **kwargs):
        """Update primary filtration settings."""
        mode = smarttub.SpaSecondaryFiltrationCycle.SecondaryFiltrationMode[
            kwargs[ATTR_MODE].upper()
        ]
        await self._state.set_mode(mode)
=======

class SmartTubReminder(SmartTubEntity):
    """Reminders for maintenance actions."""

    def __init__(self, coordinator, spa, reminder):
        """Initialize the entity."""
        super().__init__(
            coordinator,
            spa,
            f"{reminder.name.capitalize()} Reminder",
        )
        self.reminder_id = reminder.id

    @property
    def unique_id(self):
        """Return a unique id for this sensor."""
        return f"{self.spa.id}-reminder-{self.reminder_id}"

    @property
    def reminder(self) -> SpaReminder:
        """Return the underlying SpaPump object for this entity."""
        return self.coordinator.data[self.spa.id]["reminders"][self.reminder_id]

    @property
    def state(self) -> str:
        """Return the date at which the reminder will activate."""
        when = datetime.now() + timedelta(days=self.reminder.remaining_days)
        return when.date().isoformat()

    @property
    def device_state_attributes(self):
        """Return the state attributes."""
        return {
            ATTR_REMINDER_SNOOZED: self.reminder.snoozed,
        }
>>>>>>> 2ee5c45a
<|MERGE_RESOLUTION|>--- conflicted
+++ resolved
@@ -3,14 +3,10 @@
 from enum import Enum
 import logging
 
-<<<<<<< HEAD
 import smarttub
 import voluptuous as vol
 
 from homeassistant.helpers import config_validation as cv, entity_platform
-=======
-from smarttub import SpaReminder
->>>>>>> 2ee5c45a
 
 from .const import DOMAIN, SMARTTUB_CONTROLLER
 from .entity import SmartTubEntity, SmartTubStatusSensor
@@ -160,14 +156,13 @@
             ATTR_MODE: state.mode.name.lower(),
         }
 
-<<<<<<< HEAD
     async def async_set_secondary_filtration(self, **kwargs):
         """Update primary filtration settings."""
         mode = smarttub.SpaSecondaryFiltrationCycle.SecondaryFiltrationMode[
             kwargs[ATTR_MODE].upper()
         ]
         await self._state.set_mode(mode)
-=======
+
 
 class SmartTubReminder(SmartTubEntity):
     """Reminders for maintenance actions."""
@@ -187,7 +182,7 @@
         return f"{self.spa.id}-reminder-{self.reminder_id}"
 
     @property
-    def reminder(self) -> SpaReminder:
+    def reminder(self) -> smarttub.SpaReminder:
         """Return the underlying SpaPump object for this entity."""
         return self.coordinator.data[self.spa.id]["reminders"][self.reminder_id]
 
@@ -202,5 +197,4 @@
         """Return the state attributes."""
         return {
             ATTR_REMINDER_SNOOZED: self.reminder.snoozed,
-        }
->>>>>>> 2ee5c45a
+        }