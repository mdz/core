--- conflicted
+++ resolved
@@ -3,30 +3,22 @@
 import os
 from unittest.mock import patch
 
+import pytest
+
 from homeassistant.auth.const import GROUP_ID_ADMIN
 from homeassistant.components import frontend
-<<<<<<< HEAD
-from homeassistant.components.hassio import STORAGE_KEY
-=======
 from homeassistant.components.binary_sensor import DOMAIN as BINARY_SENSOR_DOMAIN
 from homeassistant.components.hassio import ADDONS_COORDINATOR, DOMAIN, STORAGE_KEY
 from homeassistant.components.sensor import DOMAIN as SENSOR_DOMAIN
 from homeassistant.helpers.device_registry import async_get
->>>>>>> c0af0eaa
 from homeassistant.setup import async_setup_component
 from homeassistant.util import dt as dt_util
 
-<<<<<<< HEAD
-from . import mock_all  # noqa
-=======
 from tests.common import MockConfigEntry, async_fire_time_changed
->>>>>>> c0af0eaa
 
 MOCK_ENVIRON = {"HASSIO": "127.0.0.1", "HASSIO_TOKEN": "abcdefgh"}
 
 
-<<<<<<< HEAD
-=======
 @pytest.fixture(autouse=True)
 def mock_all(aioclient_mock, request):
     """Mock all setup requests."""
@@ -94,7 +86,6 @@
     )
 
 
->>>>>>> c0af0eaa
 async def test_setup_api_ping(hass, aioclient_mock):
     """Test setup with API ping."""
     with patch.dict(os.environ, MOCK_ENVIRON):
@@ -387,9 +378,6 @@
         await hass.async_block_till_done()
         assert mock_check_config.called
 
-<<<<<<< HEAD
-    assert aioclient_mock.call_count == 5
-=======
     assert aioclient_mock.call_count == 5
 
 
@@ -530,5 +518,4 @@
     ):
         async_fire_time_changed(hass, dt_util.now() + timedelta(hours=3))
         await hass.async_block_till_done()
-        assert len(dev_reg.devices) == 3
->>>>>>> c0af0eaa
+        assert len(dev_reg.devices) == 3