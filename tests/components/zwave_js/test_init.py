--- conflicted
+++ resolved
@@ -19,15 +19,11 @@
 from homeassistant.const import STATE_UNAVAILABLE
 from homeassistant.helpers import device_registry, entity_registry
 
-<<<<<<< HEAD
-from .common import AIR_TEMPERATURE_SENSOR, NOTIFICATION_MOTION_BINARY_SENSOR
-=======
 from .common import (
     AIR_TEMPERATURE_SENSOR,
     EATON_RF9640_ENTITY,
     NOTIFICATION_MOTION_BINARY_SENSOR,
 )
->>>>>>> c0af0eaa
 
 from tests.common import MockConfigEntry
 
@@ -121,7 +117,6 @@
     hass, multisensor_6_state, client, integration
 ):
     """Test we remove an entity when ."""
-<<<<<<< HEAD
     ent_reg = entity_registry.async_get(hass)
 
     entity_name = AIR_TEMPERATURE_SENSOR.split(".")[1]
@@ -179,65 +174,6 @@
     entity_name = AIR_TEMPERATURE_SENSOR.split(".")[1]
 
     # Create entity RegistryEntry using old unique ID format
-=======
-    ent_reg = entity_registry.async_get(hass)
-
-    entity_name = AIR_TEMPERATURE_SENSOR.split(".")[1]
-
-    # Create entity RegistryEntry using old unique ID format
-    old_unique_id_1 = (
-        f"{client.driver.controller.home_id}.52.52-49-00-Air temperature-00"
-    )
-    entity_entry = ent_reg.async_get_or_create(
-        "sensor",
-        DOMAIN,
-        old_unique_id_1,
-        suggested_object_id=entity_name,
-        config_entry=integration,
-        original_name=entity_name,
-    )
-    assert entity_entry.entity_id == AIR_TEMPERATURE_SENSOR
-    assert entity_entry.unique_id == old_unique_id_1
-
-    # Create entity RegistryEntry using b0 unique ID format
-    old_unique_id_2 = (
-        f"{client.driver.controller.home_id}.52.52-49-0-Air temperature-00-00"
-    )
-    entity_entry = ent_reg.async_get_or_create(
-        "sensor",
-        DOMAIN,
-        old_unique_id_2,
-        suggested_object_id=f"{entity_name}_1",
-        config_entry=integration,
-        original_name=entity_name,
-    )
-    assert entity_entry.entity_id == f"{AIR_TEMPERATURE_SENSOR}_1"
-    assert entity_entry.unique_id == old_unique_id_2
-
-    # Add a ready node, unique ID should be migrated
-    node = Node(client, multisensor_6_state)
-    event = {"node": node}
-
-    client.driver.controller.emit("node added", event)
-    await hass.async_block_till_done()
-
-    # Check that new RegistryEntry is using new unique ID format
-    entity_entry = ent_reg.async_get(AIR_TEMPERATURE_SENSOR)
-    new_unique_id = f"{client.driver.controller.home_id}.52-49-0-Air temperature-00-00"
-    assert entity_entry.unique_id == new_unique_id
-
-    assert ent_reg.async_get(f"{AIR_TEMPERATURE_SENSOR}_1") is None
-
-
-async def test_unique_id_migration_v1(hass, multisensor_6_state, client, integration):
-    """Test unique ID is migrated from old format to new (version 1)."""
-    ent_reg = entity_registry.async_get(hass)
-
-    # Migrate version 1
-    entity_name = AIR_TEMPERATURE_SENSOR.split(".")[1]
-
-    # Create entity RegistryEntry using old unique ID format
->>>>>>> c0af0eaa
     old_unique_id = f"{client.driver.controller.home_id}.52.52-49-00-Air temperature-00"
     entity_entry = ent_reg.async_get_or_create(
         "sensor",
