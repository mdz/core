--- conflicted
+++ resolved
@@ -13,51 +13,7 @@
 from homeassistant.const import CONF_HOST, CONF_PORT
 from homeassistant.helpers.typing import HomeAssistantType
 
-<<<<<<< HEAD
-from tests.common import MockConfigEntry
-
-HOST = "myrouter.freeboxos.fr"
-PORT = 1234
-
-MOCK_ZEROCONF_DATA = {
-    "host": "192.168.0.254",
-    "port": 80,
-    "hostname": "Freebox-Server.local.",
-    "type": "_fbx-api._tcp.local.",
-    "name": "Freebox Server._fbx-api._tcp.local.",
-    "properties": {
-        "api_version": "8.0",
-        "device_type": "FreeboxServer1,2",
-        "api_base_url": "/api/",
-        "uid": "b15ab20debb399f95001a9ca207d2777",
-        "https_available": "1",
-        "https_port": f"{PORT}",
-        "box_model": "fbxgw-r2/full",
-        "box_model_name": "Freebox Server (r2)",
-        "api_domain": HOST,
-    },
-}
-
-
-@pytest.fixture(name="connect")
-def mock_controller_connect():
-    """Mock a successful connection."""
-    with patch("homeassistant.components.freebox.router.Freepybox") as service_mock:
-        service_mock.return_value.open = AsyncMock()
-        service_mock.return_value.system.get_config = AsyncMock(
-            return_value={
-                "mac": "abcd",
-                "model_info": {"pretty_name": "Pretty Model"},
-                "firmware_version": "123",
-            }
-        )
-        service_mock.return_value.lan.get_hosts_list = AsyncMock()
-        service_mock.return_value.connection.get_status = AsyncMock()
-        service_mock.return_value.close = AsyncMock()
-        yield service_mock
-=======
 from .const import MOCK_HOST, MOCK_PORT
->>>>>>> c0af0eaa
 
 from tests.common import MockConfigEntry
 
@@ -110,11 +66,7 @@
     assert result["step_id"] == "link"
 
 
-<<<<<<< HEAD
-async def test_zeroconf(hass):
-=======
 async def test_zeroconf(hass: HomeAssistantType):
->>>>>>> c0af0eaa
     """Test zeroconf step."""
     result = await hass.config_entries.flow.async_init(
         DOMAIN,
