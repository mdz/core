"""Common fixtures for smarttub tests."""

from unittest.mock import create_autospec, patch

import pytest
import smarttub

from homeassistant.components.smarttub.const import DOMAIN
from homeassistant.const import CONF_EMAIL, CONF_PASSWORD
from homeassistant.setup import async_setup_component

from tests.common import MockConfigEntry


@pytest.fixture
def config_data():
    """Provide configuration data for tests."""
    return {CONF_EMAIL: "test-email", CONF_PASSWORD: "test-password"}


@pytest.fixture
def config_entry(config_data):
    """Create a mock config entry."""
    return MockConfigEntry(
        domain=DOMAIN,
        data=config_data,
        options={},
    )


@pytest.fixture
async def setup_component(hass):
    """Set up the component."""
    assert await async_setup_component(hass, DOMAIN, {}) is True


@pytest.fixture(name="spa")
def mock_spa():
    """Mock a smarttub.Spa."""

    mock_spa = create_autospec(smarttub.Spa, instance=True)
    mock_spa.id = "mockspa1"
    mock_spa.brand = "mockbrand1"
    mock_spa.model = "mockmodel1"
    mock_spa.get_status.return_value = smarttub.SpaState(
        mock_spa,
        **{
            "setTemperature": 39,
            "water": {"temperature": 38},
            "heater": "ON",
            "state": "NORMAL",
            "primaryFiltration": {
                "cycle": 1,
                "duration": 4,
                "lastUpdated": "2021-01-20T11:38:57.014Z",
                "mode": "NORMAL",
                "startHour": 2,
                "status": "INACTIVE",
            },
            "secondaryFiltration": {
                "lastUpdated": "2020-07-09T19:39:52.961Z",
                "mode": "AWAY",
                "status": "INACTIVE",
            },
            "flowSwitch": "OPEN",
            "ozone": "OFF",
            "uv": "OFF",
            "blowoutCycle": "INACTIVE",
            "cleanupCycle": "INACTIVE",
        },
<<<<<<< HEAD
        "secondaryFiltration": {
            "lastUpdated": "2020-07-09T19:39:52.961Z",
            "mode": "AWAY",
            "status": "INACTIVE",
        },
        "flowSwitch": "OPEN",
        "ozone": "OFF",
        "uv": "OFF",
        "blowoutCycle": "INACTIVE",
        "cleanupCycle": "INACTIVE",
    }

    mock_circulation_pump = create_autospec(smarttub.SpaPump, instance=True)
    mock_circulation_pump.id = "CP"
    mock_circulation_pump.spa = mock_spa
    mock_circulation_pump.state = smarttub.SpaPump.PumpState.OFF
    mock_circulation_pump.type = smarttub.SpaPump.PumpType.CIRCULATION

    mock_jet_off = create_autospec(smarttub.SpaPump, instance=True)
    mock_jet_off.id = "P1"
    mock_jet_off.spa = mock_spa
    mock_jet_off.state = smarttub.SpaPump.PumpState.OFF
    mock_jet_off.type = smarttub.SpaPump.PumpType.JET

    mock_jet_on = create_autospec(smarttub.SpaPump, instance=True)
    mock_jet_on.id = "P2"
    mock_jet_on.spa = mock_spa
    mock_jet_on.state = smarttub.SpaPump.PumpState.HIGH
    mock_jet_on.type = smarttub.SpaPump.PumpType.JET

    mock_spa.get_pumps.return_value = [mock_circulation_pump, mock_jet_off, mock_jet_on]

    mock_light_off = create_autospec(smarttub.SpaLight, instance=True)
    mock_light_off.spa = mock_spa
    mock_light_off.zone = 1
    mock_light_off.intensity = 0
    mock_light_off.mode = smarttub.SpaLight.LightMode.OFF

    mock_light_on = create_autospec(smarttub.SpaLight, instance=True)
    mock_light_on.spa = mock_spa
    mock_light_on.zone = 2
    mock_light_on.intensity = 50
    mock_light_on.mode = smarttub.SpaLight.LightMode.PURPLE

    mock_spa.get_lights.return_value = [mock_light_off, mock_light_on]

=======
    )
>>>>>>> 3a19c971
    return mock_spa


@pytest.fixture(name="account")
def mock_account(spa):
    """Mock a SmartTub.Account."""

    mock_account = create_autospec(smarttub.Account, instance=True)
    mock_account.id = "mockaccount1"
    mock_account.get_spas.return_value = [spa]
    return mock_account


@pytest.fixture(name="smarttub_api", autouse=True)
def mock_api(account, spa):
    """Mock the SmartTub API."""

    with patch(
        "homeassistant.components.smarttub.controller.SmartTub",
        autospec=True,
    ) as api_class_mock:
        api_mock = api_class_mock.return_value
        api_mock.get_account.return_value = account
        yield api_mock


@pytest.fixture
async def setup_entry(hass, config_entry):
    """Initialize the config entry."""
    config_entry.add_to_hass(hass)
    await hass.config_entries.async_setup(config_entry.entry_id)
    await hass.async_block_till_done()<|MERGE_RESOLUTION|>--- conflicted
+++ resolved
@@ -68,18 +68,7 @@
             "blowoutCycle": "INACTIVE",
             "cleanupCycle": "INACTIVE",
         },
-<<<<<<< HEAD
-        "secondaryFiltration": {
-            "lastUpdated": "2020-07-09T19:39:52.961Z",
-            "mode": "AWAY",
-            "status": "INACTIVE",
-        },
-        "flowSwitch": "OPEN",
-        "ozone": "OFF",
-        "uv": "OFF",
-        "blowoutCycle": "INACTIVE",
-        "cleanupCycle": "INACTIVE",
-    }
+    )
 
     mock_circulation_pump = create_autospec(smarttub.SpaPump, instance=True)
     mock_circulation_pump.id = "CP"
@@ -115,9 +104,6 @@
 
     mock_spa.get_lights.return_value = [mock_light_off, mock_light_on]
 
-=======
-    )
->>>>>>> 3a19c971
     return mock_spa
 
 
