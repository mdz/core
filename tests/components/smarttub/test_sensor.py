"""Test the SmartTub sensor platform."""

<<<<<<< HEAD
import smarttub

from . import trigger_update


async def test_simple_sensors(spa, setup_entry, hass):
=======
import pytest


@pytest.mark.parametrize(
    "entity_suffix,expected_state",
    [
        ("state", "normal"),
        ("flow_switch", "open"),
        ("ozone", "off"),
        ("uv", "off"),
        ("blowout_cycle", "inactive"),
        ("cleanup_cycle", "inactive"),
    ],
)
async def test_sensor(spa, setup_entry, hass, entity_suffix, expected_state):
>>>>>>> 099c9c59
    """Test simple sensors."""

    entity_id = f"sensor.{spa.brand}_{spa.model}_{entity_suffix}"
    state = hass.states.get(entity_id)
    assert state is not None
    assert state.state == expected_state


async def test_primary_filtration(spa, setup_entry, hass):
    """Test the primary filtration cycle sensor."""


async def test_filtration_cycles(spa, setup_entry, hass):
    """Test filtration cycles, which also have services."""

    entity_id = f"sensor.{spa.brand}_{spa.model}_primary_filtration_cycle"
    state = hass.states.get(entity_id)
    assert state is not None
    assert state.state == "inactive"
    assert state.attributes["duration"] == 4
    assert state.attributes["cycle_last_updated"] is not None
    assert state.attributes["mode"] == "normal"
    assert state.attributes["start_hour"] == 2

<<<<<<< HEAD
    await hass.services.async_call(
        "smarttub",
        "set_primary_filtration",
        {"entity_id": entity_id, "duration": 8, "start_hour": 1},
        blocking=True,
    )
    spa.get_status.return_value.primary_filtration.set.assert_called_with(
        duration=8, start_hour=1
    )
=======

async def test_secondary_filtration(spa, setup_entry, hass):
    """Test the secondary filtration cycle sensor."""
>>>>>>> 099c9c59

    entity_id = f"sensor.{spa.brand}_{spa.model}_secondary_filtration_cycle"
    state = hass.states.get(entity_id)
    assert state is not None
    assert state.state == "inactive"
    assert state.attributes["cycle_last_updated"] is not None
    assert state.attributes["mode"] == "away"

    await hass.services.async_call(
        "smarttub",
        "set_secondary_filtration",
        {
            "entity_id": entity_id,
            "mode": "frequent",
        },
        blocking=True,
    )
    spa.get_status.return_value.secondary_filtration.set_mode.assert_called_with(
        mode=smarttub.SpaSecondaryFiltrationCycle.SecondaryFiltrationMode.FREQUENT
    )<|MERGE_RESOLUTION|>--- conflicted
+++ resolved
@@ -1,14 +1,7 @@
 """Test the SmartTub sensor platform."""
 
-<<<<<<< HEAD
+import pytest
 import smarttub
-
-from . import trigger_update
-
-
-async def test_simple_sensors(spa, setup_entry, hass):
-=======
-import pytest
 
 
 @pytest.mark.parametrize(
@@ -23,7 +16,6 @@
     ],
 )
 async def test_sensor(spa, setup_entry, hass, entity_suffix, expected_state):
->>>>>>> 099c9c59
     """Test simple sensors."""
 
     entity_id = f"sensor.{spa.brand}_{spa.model}_{entity_suffix}"
@@ -35,10 +27,6 @@
 async def test_primary_filtration(spa, setup_entry, hass):
     """Test the primary filtration cycle sensor."""
 
-
-async def test_filtration_cycles(spa, setup_entry, hass):
-    """Test filtration cycles, which also have services."""
-
     entity_id = f"sensor.{spa.brand}_{spa.model}_primary_filtration_cycle"
     state = hass.states.get(entity_id)
     assert state is not None
@@ -48,7 +36,6 @@
     assert state.attributes["mode"] == "normal"
     assert state.attributes["start_hour"] == 2
 
-<<<<<<< HEAD
     await hass.services.async_call(
         "smarttub",
         "set_primary_filtration",
@@ -58,11 +45,10 @@
     spa.get_status.return_value.primary_filtration.set.assert_called_with(
         duration=8, start_hour=1
     )
-=======
+
 
 async def test_secondary_filtration(spa, setup_entry, hass):
     """Test the secondary filtration cycle sensor."""
->>>>>>> 099c9c59
 
     entity_id = f"sensor.{spa.brand}_{spa.model}_secondary_filtration_cycle"
     state = hass.states.get(entity_id)
