--- conflicted
+++ resolved
@@ -58,7 +58,6 @@
     assert state.attributes["cycle_last_updated"] is not None
     assert state.attributes["mode"] == "away"
 
-<<<<<<< HEAD
     await hass.services.async_call(
         "smarttub",
         "set_secondary_filtration",
@@ -71,7 +70,7 @@
     spa.get_status.return_value.secondary_filtration.set_mode.assert_called_with(
         mode=smarttub.SpaSecondaryFiltrationCycle.SecondaryFiltrationMode.FREQUENT
     )
-=======
+
 
 async def test_reminders(spa, setup_entry, hass):
     """Test the reminder sensor."""
@@ -80,5 +79,4 @@
     state = hass.states.get(entity_id)
     assert state is not None
     assert date.fromisoformat(state.state) <= date.today() + timedelta(days=2)
-    assert state.attributes["snoozed"] is False
->>>>>>> 2ee5c45a
+    assert state.attributes["snoozed"] is False