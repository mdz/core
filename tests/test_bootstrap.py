"""Test the bootstrapping."""
# pylint: disable=protected-access
import asyncio
import logging
import os
from unittest.mock import Mock

import pytest

from homeassistant import bootstrap
import homeassistant.config as config_util
from homeassistant.exceptions import HomeAssistantError
import homeassistant.util.dt as dt_util

from tests.async_mock import patch
from tests.common import (
    MockConfigEntry,
    MockModule,
    flush_store,
    get_test_config_dir,
    mock_coro,
    mock_integration,
)

ORIG_TIMEZONE = dt_util.DEFAULT_TIME_ZONE
VERSION_PATH = os.path.join(get_test_config_dir(), config_util.VERSION_FILE)

_LOGGER = logging.getLogger(__name__)


@patch("homeassistant.bootstrap.async_enable_logging", Mock())
async def test_home_assistant_core_config_validation(hass):
    """Test if we pass in wrong information for HA conf."""
    # Extensive HA conf validation testing is done
    result = await bootstrap.async_from_config_dict(
        {"homeassistant": {"latitude": "some string"}}, hass
    )
    assert result is None


async def test_async_enable_logging(hass):
    """Test to ensure logging is migrated to the queue handlers."""
    with patch("logging.getLogger"), patch(
        "homeassistant.bootstrap.async_activate_log_queue_handler"
    ) as mock_async_activate_log_queue_handler:
        bootstrap.async_enable_logging(hass)
        mock_async_activate_log_queue_handler.assert_called_once()


async def test_load_hassio(hass):
    """Test that we load Hass.io component."""
    with patch.dict(os.environ, {}, clear=True):
        assert bootstrap._get_domains(hass, {}) == set()

    with patch.dict(os.environ, {"HASSIO": "1"}):
        assert bootstrap._get_domains(hass, {}) == {"hassio"}


async def test_empty_setup(hass):
    """Test an empty set up loads the core."""
    await bootstrap.async_from_config_dict({}, hass)
    for domain in bootstrap.CORE_INTEGRATIONS:
        assert domain in hass.config.components, domain


async def test_core_failure_loads_safe_mode(hass, caplog):
    """Test failing core setup aborts further setup."""
    with patch(
        "homeassistant.components.homeassistant.async_setup",
        return_value=mock_coro(False),
    ):
        await bootstrap.async_from_config_dict({"group": {}}, hass)

    assert "core failed to initialize" in caplog.text
    # We aborted early, group not set up
    assert "group" not in hass.config.components


async def test_setting_up_config(hass, caplog):
    """Test we set up domains in config."""
    await bootstrap._async_set_up_integrations(
        hass, {"group hello": {}, "homeassistant": {}}
    )

    assert "group" in hass.config.components


async def test_setup_after_deps_all_present(hass, caplog):
    """Test after_dependencies when all present."""
    caplog.set_level(logging.DEBUG)
    order = []

    def gen_domain_setup(domain):
        async def async_setup(hass, config):
            order.append(domain)
            return True

        return async_setup

    mock_integration(
        hass, MockModule(domain="root", async_setup=gen_domain_setup("root"))
    )
    mock_integration(
        hass,
        MockModule(
            domain="first_dep",
            async_setup=gen_domain_setup("first_dep"),
            partial_manifest={"after_dependencies": ["root"]},
        ),
    )
    mock_integration(
        hass,
        MockModule(
            domain="second_dep",
            async_setup=gen_domain_setup("second_dep"),
            partial_manifest={"after_dependencies": ["first_dep"]},
        ),
    )

    await bootstrap._async_set_up_integrations(
        hass, {"root": {}, "first_dep": {}, "second_dep": {}}
    )

    assert "root" in hass.config.components
    assert "first_dep" in hass.config.components
    assert "second_dep" in hass.config.components
    assert order == ["root", "first_dep", "second_dep"]


async def test_setup_after_deps_not_trigger_load(hass, caplog):
    """Test after_dependencies does not trigger loading it."""
    caplog.set_level(logging.DEBUG)
    order = []

    def gen_domain_setup(domain):
        async def async_setup(hass, config):
            order.append(domain)
            return True

        return async_setup

    mock_integration(
        hass, MockModule(domain="root", async_setup=gen_domain_setup("root"))
    )
    mock_integration(
        hass,
        MockModule(
            domain="first_dep",
            async_setup=gen_domain_setup("first_dep"),
            partial_manifest={"after_dependencies": ["root"]},
        ),
    )
    mock_integration(
        hass,
        MockModule(
            domain="second_dep",
            async_setup=gen_domain_setup("second_dep"),
            partial_manifest={"after_dependencies": ["first_dep"]},
        ),
    )

    await bootstrap._async_set_up_integrations(hass, {"root": {}, "second_dep": {}})

    assert "root" in hass.config.components
    assert "first_dep" not in hass.config.components
    assert "second_dep" in hass.config.components
    assert order == ["root", "second_dep"]


async def test_setup_after_deps_not_present(hass, caplog):
    """Test after_dependencies when referenced integration doesn't exist."""
    caplog.set_level(logging.DEBUG)
    order = []

    def gen_domain_setup(domain):
        async def async_setup(hass, config):
            order.append(domain)
            return True

        return async_setup

    mock_integration(
        hass, MockModule(domain="root", async_setup=gen_domain_setup("root"))
    )
    mock_integration(
        hass,
        MockModule(
            domain="second_dep",
            async_setup=gen_domain_setup("second_dep"),
            partial_manifest={"after_dependencies": ["first_dep"]},
        ),
    )

    await bootstrap._async_set_up_integrations(
        hass, {"root": {}, "first_dep": {}, "second_dep": {}}
    )

    assert "root" in hass.config.components
    assert "first_dep" not in hass.config.components
    assert "second_dep" in hass.config.components
    assert order == ["root", "second_dep"]


async def test_setup_continues_if_blocked(hass, caplog):
    """Test we continue after timeout if blocked."""
    caplog.set_level(logging.DEBUG)
    order = []

    def gen_domain_setup(domain):
        async def async_setup(hass, config):
            order.append(domain)
            return True

        return async_setup

    mock_integration(
        hass, MockModule(domain="root", async_setup=gen_domain_setup("root"))
    )
    mock_integration(
        hass,
        MockModule(
            domain="second_dep",
            async_setup=gen_domain_setup("second_dep"),
            partial_manifest={"after_dependencies": ["first_dep"]},
        ),
    )

    with patch.object(bootstrap, "TIMEOUT_EVENT_BOOTSTRAP", 0):
        hass.async_create_task(asyncio.sleep(2))
        await bootstrap._async_set_up_integrations(
            hass, {"root": {}, "first_dep": {}, "second_dep": {}}
        )

    assert "root" in hass.config.components
    assert "first_dep" not in hass.config.components
    assert "second_dep" in hass.config.components
    assert order == ["root", "second_dep"]
    assert "blocking Home Assistant from wrapping up" in caplog.text


@pytest.fixture
def mock_is_virtual_env():
    """Mock enable logging."""
    with patch(
        "homeassistant.bootstrap.is_virtual_env", return_value=False
    ) as is_virtual_env:
        yield is_virtual_env


@pytest.fixture
def mock_enable_logging():
    """Mock enable logging."""
    with patch("homeassistant.bootstrap.async_enable_logging") as enable_logging:
        yield enable_logging


@pytest.fixture
def mock_mount_local_lib_path():
    """Mock enable logging."""
    with patch(
        "homeassistant.bootstrap.async_mount_local_lib_path"
    ) as mount_local_lib_path:
        yield mount_local_lib_path


@pytest.fixture
def mock_process_ha_config_upgrade():
    """Mock enable logging."""
    with patch(
        "homeassistant.config.process_ha_config_upgrade"
    ) as process_ha_config_upgrade:
        yield process_ha_config_upgrade


@pytest.fixture
def mock_ensure_config_exists():
    """Mock enable logging."""
    with patch(
        "homeassistant.config.async_ensure_config_exists", return_value=True
    ) as ensure_config_exists:
        yield ensure_config_exists


async def test_setup_hass(
    mock_enable_logging,
    mock_is_virtual_env,
    mock_mount_local_lib_path,
    mock_ensure_config_exists,
    mock_process_ha_config_upgrade,
    caplog,
):
    """Test it works."""
    verbose = Mock()
    log_rotate_days = Mock()
    log_file = Mock()
    log_no_color = Mock()

    with patch(
        "homeassistant.config.async_hass_config_yaml",
        return_value={"browser": {}, "frontend": {}},
<<<<<<< HEAD
    ), patch(
        "homeassistant.components.http.start_http_server_and_save_config"
    ), patch.object(
        bootstrap, "LOG_SLOW_STARTUP_INTERVAL", 5000
=======
    ), patch.object(bootstrap, "LOG_SLOW_STARTUP_INTERVAL", 5000), patch(
        "homeassistant.components.http.start_http_server_and_save_config"
>>>>>>> cdb99932
    ):
        hass = await bootstrap.async_setup_hass(
            config_dir=get_test_config_dir(),
            verbose=verbose,
            log_rotate_days=log_rotate_days,
            log_file=log_file,
            log_no_color=log_no_color,
            skip_pip=True,
            safe_mode=False,
        )

    assert "Waiting on integrations to complete setup" not in caplog.text

    assert "browser" in hass.config.components
    assert "safe_mode" not in hass.config.components

    assert len(mock_enable_logging.mock_calls) == 1
    assert mock_enable_logging.mock_calls[0][1] == (
        hass,
        verbose,
        log_rotate_days,
        log_file,
        log_no_color,
    )
    assert len(mock_mount_local_lib_path.mock_calls) == 1
    assert len(mock_ensure_config_exists.mock_calls) == 1
    assert len(mock_process_ha_config_upgrade.mock_calls) == 1


async def test_setup_hass_takes_longer_than_log_slow_startup(
    mock_enable_logging,
    mock_is_virtual_env,
    mock_mount_local_lib_path,
    mock_ensure_config_exists,
    mock_process_ha_config_upgrade,
    caplog,
):
    """Test it works."""
    verbose = Mock()
    log_rotate_days = Mock()
    log_file = Mock()
    log_no_color = Mock()

    async def _async_setup_that_blocks_startup(*args, **kwargs):
        await asyncio.sleep(0.6)
        return True

    with patch(
        "homeassistant.config.async_hass_config_yaml",
        return_value={"browser": {}, "frontend": {}},
    ), patch.object(bootstrap, "LOG_SLOW_STARTUP_INTERVAL", 0.3), patch(
        "homeassistant.components.frontend.async_setup",
        side_effect=_async_setup_that_blocks_startup,
    ):
        await bootstrap.async_setup_hass(
            config_dir=get_test_config_dir(),
            verbose=verbose,
            log_rotate_days=log_rotate_days,
            log_file=log_file,
            log_no_color=log_no_color,
            skip_pip=True,
            safe_mode=False,
        )

    assert "Waiting on integrations to complete setup" in caplog.text


async def test_setup_hass_invalid_yaml(
    mock_enable_logging,
    mock_is_virtual_env,
    mock_mount_local_lib_path,
    mock_ensure_config_exists,
    mock_process_ha_config_upgrade,
):
    """Test it works."""
    with patch(
        "homeassistant.config.async_hass_config_yaml", side_effect=HomeAssistantError
    ), patch("homeassistant.components.http.start_http_server_and_save_config"):
        hass = await bootstrap.async_setup_hass(
            config_dir=get_test_config_dir(),
            verbose=False,
            log_rotate_days=10,
            log_file="",
            log_no_color=False,
            skip_pip=True,
            safe_mode=False,
        )

    assert "safe_mode" in hass.config.components
    assert len(mock_mount_local_lib_path.mock_calls) == 0


async def test_setup_hass_config_dir_nonexistent(
    mock_enable_logging,
    mock_is_virtual_env,
    mock_mount_local_lib_path,
    mock_ensure_config_exists,
    mock_process_ha_config_upgrade,
):
    """Test it works."""
    mock_ensure_config_exists.return_value = False

    assert (
        await bootstrap.async_setup_hass(
            config_dir=get_test_config_dir(),
            verbose=False,
            log_rotate_days=10,
            log_file="",
            log_no_color=False,
            skip_pip=True,
            safe_mode=False,
        )
        is None
    )


async def test_setup_hass_safe_mode(
    hass,
    mock_enable_logging,
    mock_is_virtual_env,
    mock_mount_local_lib_path,
    mock_ensure_config_exists,
    mock_process_ha_config_upgrade,
):
    """Test it works."""
    # Add a config entry to storage.
    MockConfigEntry(domain="browser").add_to_hass(hass)
    hass.config_entries._async_schedule_save()
    await flush_store(hass.config_entries._store)

    with patch("homeassistant.components.browser.setup") as browser_setup, patch(
        "homeassistant.components.http.start_http_server_and_save_config"
    ):
        hass = await bootstrap.async_setup_hass(
            config_dir=get_test_config_dir(),
            verbose=False,
            log_rotate_days=10,
            log_file="",
            log_no_color=False,
            skip_pip=True,
            safe_mode=True,
        )

    assert "safe_mode" in hass.config.components
    assert len(mock_mount_local_lib_path.mock_calls) == 0

    # Validate we didn't try to set up config entry.
    assert "browser" not in hass.config.components
    assert len(browser_setup.mock_calls) == 0


async def test_setup_hass_invalid_core_config(
    mock_enable_logging,
    mock_is_virtual_env,
    mock_mount_local_lib_path,
    mock_ensure_config_exists,
    mock_process_ha_config_upgrade,
):
    """Test it works."""
    with patch(
        "homeassistant.config.async_hass_config_yaml",
        return_value={"homeassistant": {"non-existing": 1}},
    ), patch("homeassistant.components.http.start_http_server_and_save_config"):
        hass = await bootstrap.async_setup_hass(
            config_dir=get_test_config_dir(),
            verbose=False,
            log_rotate_days=10,
            log_file="",
            log_no_color=False,
            skip_pip=True,
            safe_mode=False,
        )

    assert "safe_mode" in hass.config.components


async def test_setup_safe_mode_if_no_frontend(
    mock_enable_logging,
    mock_is_virtual_env,
    mock_mount_local_lib_path,
    mock_ensure_config_exists,
    mock_process_ha_config_upgrade,
):
    """Test we setup safe mode if frontend didn't load."""
    verbose = Mock()
    log_rotate_days = Mock()
    log_file = Mock()
    log_no_color = Mock()

    with patch(
        "homeassistant.config.async_hass_config_yaml",
        return_value={"map": {}, "person": {"invalid": True}},
    ), patch("homeassistant.components.http.start_http_server_and_save_config"):
        hass = await bootstrap.async_setup_hass(
            config_dir=get_test_config_dir(),
            verbose=verbose,
            log_rotate_days=log_rotate_days,
            log_file=log_file,
            log_no_color=log_no_color,
            skip_pip=True,
            safe_mode=False,
        )

    assert "safe_mode" in hass.config.components<|MERGE_RESOLUTION|>--- conflicted
+++ resolved
@@ -298,15 +298,8 @@
     with patch(
         "homeassistant.config.async_hass_config_yaml",
         return_value={"browser": {}, "frontend": {}},
-<<<<<<< HEAD
-    ), patch(
-        "homeassistant.components.http.start_http_server_and_save_config"
-    ), patch.object(
-        bootstrap, "LOG_SLOW_STARTUP_INTERVAL", 5000
-=======
     ), patch.object(bootstrap, "LOG_SLOW_STARTUP_INTERVAL", 5000), patch(
         "homeassistant.components.http.start_http_server_and_save_config"
->>>>>>> cdb99932
     ):
         hass = await bootstrap.async_setup_hass(
             config_dir=get_test_config_dir(),
